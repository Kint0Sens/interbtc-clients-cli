--- conflicted
+++ resolved
@@ -93,7 +93,6 @@
 #[derive(Parser, Debug, Clone)]
 pub struct ConnectionOpts {
     /// Parachain websocket URL.
-<<<<<<< HEAD
     #[cfg_attr(feature = "standalone-metadata", clap(long, default_value = "ws://127.0.0.1:9944"))]
     #[cfg_attr(
         feature = "parachain-metadata-interlay-testnet",
@@ -111,16 +110,7 @@
         feature = "parachain-metadata-interlay",
         clap(long, default_value = "wss://api.interlay.io:443/parachain")
     )]
-=======
-//CLI start
-#[cfg_attr(feature = "standalone-metadata",clap(long, default_value = "ws://127.0.0.1:9944"))]
-#[cfg_attr(feature = "parachain-metadata-kintsugi-testnet",clap(long, default_value = "wss://api-dev-kintsugi.interlay.io:443/parachain"))]
-#[cfg_attr(feature = "parachain-metadata-kintsugi",clap(long, default_value = "wss://api-kusama.interlay.io:443/parachain"))]
-#[cfg_attr(feature = "parachain-metadata-interlay-testnet",clap(long, default_value = "wss://staging.interlay-dev.interlay.io:443/parachain"))]
-#[cfg_attr(feature = "parachain-metadata-interlay",clap(long, default_value = "wss://api.interlay.io:443/parachain"))]
-// #[clap(long, default_value = "ws://127.0.0.1:9944")]
-//CLI end
->>>>>>> 9dd2c890
+
     pub btc_parachain_url: String,
 
     /// Timeout in milliseconds to wait for connection to btc-parachain.
