use crate::{metadata, Config, InterBtcRuntime, SS58_PREFIX};
pub use metadata_aliases::*;
use subxt::sp_core::{crypto::Ss58Codec, sr25519::Pair as KeyPair};

pub use primitives::{
    CurrencyId,
    CurrencyId::Token,
    TokenSymbol::{DOT, IBTC, INTR, KBTC, KINT, KSM},
};

pub use currency_id::CurrencyIdExt;
pub use h256_le::RichH256Le;
pub use module_btc_relay::{RichBlockHeader, MAIN_CHAIN_ID};

pub type AccountId = subxt::sp_runtime::AccountId32;
pub type Balance = primitives::Balance;
pub type Index = u32;
pub type BlockNumber = u32;
pub type H160 = subxt::sp_core::H160;
pub type H256 = subxt::sp_core::H256;
pub type U256 = subxt::sp_core::U256;

pub type InterBtcSigner = subxt::PairSigner<InterBtcRuntime, KeyPair>;

pub type BtcAddress = module_btc_relay::BtcAddress;

pub type FixedU128 = sp_arithmetic::FixedU128;

mod metadata_aliases {
    use super::*;

    pub use metadata::runtime_types::bitcoin::address::PublicKey as BtcPublicKey;

    pub use metadata::runtime_types::interbtc_primitives::oracle::Key as OracleKey;

<<<<<<< HEAD
    pub use metadata::runtime_types::{
        bitcoin::types::RawBlockHeader,
        security::types::{ErrorCode, StatusCode},
        vault_registry::types::VaultStatus,
    };
    pub type InterBtcVault =
=======
    pub type StatusCode = metadata::runtime_types::security::types::StatusCode;
    pub type ErrorCode = metadata::runtime_types::security::types::ErrorCode;
    pub type RawBlockHeader = metadata::runtime_types::bitcoin::types::RawBlockHeader;
    pub type VaultStatus = metadata::runtime_types::vault_registry::types::VaultStatus;
// start of CLI added RPC functions
    pub type InterBtcSystemVault =
    metadata::runtime_types::vault_registry::types::SystemVault< Balance, CurrencyId>;
// end of CLI added RPC functions
pub type InterBtcVault =
>>>>>>> 9d074d84
        metadata::runtime_types::vault_registry::types::Vault<AccountId, BlockNumber, Balance, CurrencyId>;
    pub use metadata::runtime_types::vault_registry::types::Wallet;
    pub type InterBtcRichBlockHeader = metadata::runtime_types::btc_relay::types::RichBlockHeader<BlockNumber>;
    pub type BitcoinBlockHeight = u32;

    pub use metadata::oracle::events::FeedValues as FeedValuesEvent;

    pub use metadata::issue::events::{
        CancelIssue as CancelIssueEvent, ExecuteIssue as ExecuteIssueEvent, RequestIssue as RequestIssueEvent,
    };

    pub use metadata::replace::events::{
        AcceptReplace as AcceptReplaceEvent, CancelReplace as CancelReplaceEvent,
        ExecuteReplace as ExecuteReplaceEvent, RequestReplace as RequestReplaceEvent,
        WithdrawReplace as WithdrawReplaceEvent,
    };

    pub use metadata::refund::events::{ExecuteRefund as ExecuteRefundEvent, RequestRefund as RequestRefundEvent};

<<<<<<< HEAD
    pub use metadata::redeem::events::{ExecuteRedeem as ExecuteRedeemEvent, RequestRedeem as RequestRedeemEvent};
=======
    pub type RequestRedeemEvent = metadata::redeem::events::RequestRedeem;
    pub type ExecuteRedeemEvent = metadata::redeem::events::ExecuteRedeem;
//CLI begin
    pub type LiquidationRedeemEvent = metadata::redeem::events::LiquidationRedeem;
//CLI end    
>>>>>>> 9d074d84

    pub use metadata::security::events::UpdateActiveBlock as UpdateActiveBlockEvent;

    pub use metadata::vault_registry::events::{
        DepositCollateral as DepositCollateralEvent, LiquidateVault as LiquidateVaultEvent,
        RegisterAddress as RegisterAddressEvent, RegisterVault as RegisterVaultEvent,
    };

    pub use metadata::btc_relay::events::StoreMainChainHeader as StoreMainChainHeaderEvent;

    pub use metadata::relay::events::{VaultDoublePayment as VaultDoublePaymentEvent, VaultTheft as VaultTheftEvent};

    pub use metadata::tokens::events::Endowed as EndowedEvent;

    pub use metadata::runtime_types::{
        btc_relay::pallet::Error as BtcRelayPalletError, frame_system::pallet::Error as SystemPalletError,
        issue::pallet::Error as IssuePalletError, redeem::pallet::Error as RedeemPalletError,
        relay::pallet::Error as RelayPalletError, security::pallet::Error as SecurityPalletError,
    };

    pub use metadata::runtime_types::bitcoin::types::H256Le;

    pub type InterBtcHeader = <InterBtcRuntime as Config>::Header;

    pub type InterBtcIssueRequest =
        metadata::runtime_types::interbtc_primitives::issue::IssueRequest<AccountId, BlockNumber, Balance, CurrencyId>;
    pub use metadata::runtime_types::interbtc_primitives::issue::IssueRequestStatus;
    pub type InterBtcRedeemRequest = metadata::runtime_types::interbtc_primitives::redeem::RedeemRequest<
        AccountId,
        BlockNumber,
        Balance,
        CurrencyId,
    >;
    pub use metadata::runtime_types::interbtc_primitives::{
        redeem::RedeemRequestStatus, replace::ReplaceRequestStatus,
    };
    pub type InterBtcRefundRequest =
        metadata::runtime_types::interbtc_primitives::refund::RefundRequest<AccountId, Balance, CurrencyId>;
    pub type InterBtcReplaceRequest = metadata::runtime_types::interbtc_primitives::replace::ReplaceRequest<
        AccountId,
        BlockNumber,
        Balance,
        CurrencyId,
    >;
    pub type VaultId = metadata::runtime_types::interbtc_primitives::VaultId<AccountId, CurrencyId>;
    pub type VaultCurrencyPair = metadata::runtime_types::interbtc_primitives::VaultCurrencyPair<CurrencyId>;
    

    #[cfg(feature = "parachain-metadata-interlay")]
    pub type EncodedCall = metadata::runtime_types::interlay_runtime_parachain::Call;
    #[cfg(feature = "parachain-metadata-kintsugi")]
    pub type EncodedCall = metadata::runtime_types::kintsugi_runtime_parachain::Call;
    #[cfg(feature = "parachain-metadata-testnet")]
    pub type EncodedCall = metadata::runtime_types::testnet_runtime_parachain::Call;
    #[cfg(feature = "standalone-metadata")]
    pub type EncodedCall = metadata::runtime_types::interbtc_runtime_standalone::Call;

    pub use metadata::runtime_types::security::pallet::Call as SecurityCall;
}

impl crate::RawBlockHeader {
    pub fn hash(&self) -> crate::H256Le {
        module_bitcoin::utils::sha256d_le(&self.0).into()
    }
}

impl From<[u8; 33]> for crate::BtcPublicKey {
    fn from(input: [u8; 33]) -> Self {
        crate::BtcPublicKey(input)
    }
}

mod currency_id {
    use super::*;

    pub trait CurrencyIdExt {
        fn inner(&self) -> primitives::TokenSymbol;
    }

    impl CurrencyIdExt for CurrencyId {
        fn inner(&self) -> primitives::TokenSymbol {
            match self {
                Token(x) => *x,
            }
        }
    }
}

pub trait PrettyPrint {
    fn pretty_print(&self) -> String;
}

mod account_id {
    use super::*;

    impl PrettyPrint for AccountId {
        fn pretty_print(&self) -> String {
            self.to_ss58check_with_version(SS58_PREFIX.into())
        }
    }
}

mod vault_id {
    use super::*;
    use primitives::CurrencyInfo;

    type RichVaultId = primitives::VaultId<AccountId, primitives::CurrencyId>;

    impl crate::VaultId {
        pub fn new(account_id: AccountId, collateral_currency: CurrencyId, wrapped_currency: CurrencyId) -> Self {
            Self {
                account_id,
                currencies: VaultCurrencyPair {
                    collateral: collateral_currency,
                    wrapped: wrapped_currency,
                },
            }
        }

        pub fn collateral_currency(&self) -> CurrencyId {
            self.currencies.collateral
        }

        pub fn wrapped_currency(&self) -> CurrencyId {
            self.currencies.wrapped
        }
    }

    impl PrettyPrint for VaultId {
        fn pretty_print(&self) -> String {
            let collateral_currency: CurrencyId = self.collateral_currency();
            let wrapped_currency: CurrencyId = self.wrapped_currency();
            format!(
                "{}[{}->{}]",
                self.account_id.pretty_print(),
                collateral_currency.inner().symbol(),
                wrapped_currency.inner().symbol()
            )
        }
    }

    impl From<crate::VaultId> for RichVaultId {
        fn from(value: crate::VaultId) -> Self {
            Self {
                account_id: value.account_id,
                currencies: primitives::VaultCurrencyPair {
                    collateral: value.currencies.collateral,
                    wrapped: value.currencies.wrapped,
                },
            }
        }
    }

    impl From<RichVaultId> for crate::VaultId {
        fn from(value: RichVaultId) -> Self {
            Self {
                account_id: value.account_id,
                currencies: crate::VaultCurrencyPair {
                    collateral: value.currencies.collateral,
                    wrapped: value.currencies.wrapped,
                },
            }
        }
    }

    impl serde::Serialize for crate::VaultId {
        fn serialize<S>(&self, serializer: S) -> Result<S::Ok, S::Error>
        where
            S: serde::Serializer,
        {
            let value: RichVaultId = self.clone().into();
            value.serialize(serializer)
        }
    }

    impl<'de> serde::Deserialize<'de> for crate::VaultId {
        fn deserialize<D>(deserializer: D) -> Result<Self, D::Error>
        where
            D: serde::Deserializer<'de>,
        {
            let value = RichVaultId::deserialize(deserializer)?;
            Ok(value.into())
        }
    }

    impl std::hash::Hash for crate::VaultId {
        fn hash<H: std::hash::Hasher>(&self, state: &mut H) {
            let vault: RichVaultId = self.clone().into();
            vault.hash(state)
        }
    }
}

mod h256_le {
    use super::*;

    pub type RichH256Le = module_bitcoin::types::H256Le;

    impl From<RichH256Le> for crate::H256Le {
        fn from(value: RichH256Le) -> Self {
            Self {
                content: value.to_bytes_le(),
            }
        }
    }

    impl From<crate::H256Le> for RichH256Le {
        fn from(value: crate::H256Le) -> Self {
            Self::from_bytes_le(&value.content)
        }
    }

    impl crate::H256Le {
        pub fn from_bytes_le(bytes: &[u8]) -> H256Le {
            RichH256Le::from_bytes_le(bytes).into()
        }
        pub fn to_bytes_le(&self) -> [u8; 32] {
            RichH256Le::to_bytes_le(&self.clone().into())
        }
        pub fn is_zero(&self) -> bool {
            RichH256Le::is_zero(&self.clone().into())
        }
        pub fn to_hex_le(&self) -> String {
            RichH256Le::to_hex_le(&self.clone().into())
        }
    }
}

mod dispatch_error {
    use crate::metadata::{
        runtime_types::sp_runtime::{ArithmeticError, ModuleError, TokenError, TransactionalError},
        DispatchError,
    };

    type RichTokenError = sp_runtime::TokenError;
    type RichArithmeticError = sp_runtime::ArithmeticError;
    type RichDispatchError = sp_runtime::DispatchError;
    type RichModuleError = sp_runtime::ModuleError;
    type RichTransactionalError = sp_runtime::TransactionalError;

    macro_rules! convert_enum{($src: ident, $dst: ident, $($variant: ident,)*)=> {
        impl From<$src> for $dst {
            fn from(src: $src) -> Self {
                match src {
                    $($src::$variant => Self::$variant,)*
                }
            }
        }
    }}

    convert_enum!(
        RichTokenError,
        TokenError,
        NoFunds,
        WouldDie,
        BelowMinimum,
        CannotCreate,
        UnknownAsset,
        Frozen,
        Unsupported,
    );

    convert_enum!(
        RichArithmeticError,
        ArithmeticError,
        Underflow,
        Overflow,
        DivisionByZero,
    );

    convert_enum!(RichTransactionalError, TransactionalError, LimitReached, NoLayer,);

    impl From<RichDispatchError> for DispatchError {
        fn from(value: RichDispatchError) -> Self {
            match value {
                RichDispatchError::Other(_) => DispatchError::Other,
                RichDispatchError::CannotLookup => DispatchError::CannotLookup,
                RichDispatchError::BadOrigin => DispatchError::BadOrigin,
                RichDispatchError::Module(RichModuleError { index, error, .. }) => {
                    DispatchError::Module(ModuleError { index, error })
                }
                RichDispatchError::ConsumerRemaining => DispatchError::ConsumerRemaining,
                RichDispatchError::NoProviders => DispatchError::NoProviders,
                RichDispatchError::TooManyConsumers => DispatchError::TooManyConsumers,
                RichDispatchError::Token(token_error) => DispatchError::Token(token_error.into()),
                RichDispatchError::Arithmetic(arithmetic_error) => DispatchError::Arithmetic(arithmetic_error.into()),
                RichDispatchError::Transactional(transactional_error) => {
                    DispatchError::Transactional(transactional_error.into())
                }
            }
        }
    }

    impl<'de> serde::Deserialize<'de> for DispatchError {
        fn deserialize<D>(deserializer: D) -> Result<Self, D::Error>
        where
            D: serde::Deserializer<'de>,
        {
            let value = RichDispatchError::deserialize(deserializer)?;
            Ok(value.into())
        }
    }
}<|MERGE_RESOLUTION|>--- conflicted
+++ resolved
@@ -33,24 +33,16 @@
 
     pub use metadata::runtime_types::interbtc_primitives::oracle::Key as OracleKey;
 
-<<<<<<< HEAD
     pub use metadata::runtime_types::{
         bitcoin::types::RawBlockHeader,
         security::types::{ErrorCode, StatusCode},
         vault_registry::types::VaultStatus,
     };
-    pub type InterBtcVault =
-=======
-    pub type StatusCode = metadata::runtime_types::security::types::StatusCode;
-    pub type ErrorCode = metadata::runtime_types::security::types::ErrorCode;
-    pub type RawBlockHeader = metadata::runtime_types::bitcoin::types::RawBlockHeader;
-    pub type VaultStatus = metadata::runtime_types::vault_registry::types::VaultStatus;
-// start of CLI added RPC functions
+//CLI start
     pub type InterBtcSystemVault =
     metadata::runtime_types::vault_registry::types::SystemVault< Balance, CurrencyId>;
-// end of CLI added RPC functions
+//CLI end
 pub type InterBtcVault =
->>>>>>> 9d074d84
         metadata::runtime_types::vault_registry::types::Vault<AccountId, BlockNumber, Balance, CurrencyId>;
     pub use metadata::runtime_types::vault_registry::types::Wallet;
     pub type InterBtcRichBlockHeader = metadata::runtime_types::btc_relay::types::RichBlockHeader<BlockNumber>;
@@ -70,15 +62,10 @@
 
     pub use metadata::refund::events::{ExecuteRefund as ExecuteRefundEvent, RequestRefund as RequestRefundEvent};
 
-<<<<<<< HEAD
     pub use metadata::redeem::events::{ExecuteRedeem as ExecuteRedeemEvent, RequestRedeem as RequestRedeemEvent};
-=======
-    pub type RequestRedeemEvent = metadata::redeem::events::RequestRedeem;
-    pub type ExecuteRedeemEvent = metadata::redeem::events::ExecuteRedeem;
 //CLI begin
-    pub type LiquidationRedeemEvent = metadata::redeem::events::LiquidationRedeem;
+pub type LiquidationRedeemEvent = metadata::redeem::events::LiquidationRedeem;
 //CLI end    
->>>>>>> 9d074d84
 
     pub use metadata::security::events::UpdateActiveBlock as UpdateActiveBlockEvent;
 
